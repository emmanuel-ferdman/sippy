--- conflicted
+++ resolved
@@ -1361,13 +1361,8 @@
 	sampleTotal := testStats.SampleStats.SuccessCount + testStats.SampleStats.FailureCount + testStats.SampleStats.FlakeCount
 	initialSampleTotal := sampleTotal
 	adjustedSampleTotal := sampleTotal - numberOfIgnoredSampleJobRuns
-<<<<<<< HEAD
 	if adjustedSampleTotal < testStats.SampleStats.SuccessCount {
-		log.Errorf("adjustedSampleTotal is too small: sampleTotal=%d, numberOfIgnoredSampleJobRuns=%d, sampleSuccess=%d",
-			sampleTotal, numberOfIgnoredSampleJobRuns, testStats.SampleStats.SuccessCount)
-=======
-	if adjustedSampleTotal < sampleSuccess {
-		log.Warnf("adjustedSampleTotal is too small: sampleTotal=%d, numberOfIgnoredSampleJobRuns=%d, sampleSuccess=%d", sampleTotal, numberOfIgnoredSampleJobRuns, sampleSuccess)
+		log.Warnf("adjustedSampleTotal is too small: sampleTotal=%d, numberOfIgnoredSampleJobRuns=%d, sampleSuccess=%d", sampleTotal, numberOfIgnoredSampleJobRuns, testStats.SampleStats.SuccessCount)
 		// due to differences in sample query times reflecting 'modified_time' and the use of job_run start / completion_time we can include
 		// some triaged job runs that are outside our sample window resulting in removing too many runs
 		// we see this often for triaged runs on the oldest day of the sample window
@@ -1376,8 +1371,7 @@
 		// the original intent was to err on the side of caution since we didn't understand why this would happen
 		// now we see the negative consequence flipping triaged records back to regressions
 		// in this case we will remove all failures and only report the successes and flakes
-		sampleTotal = sampleSuccess + sampleFlake
->>>>>>> dfc5f438
+		sampleTotal = testStats.SampleStats.SuccessCount + testStats.SampleStats.FlakeCount
 	} else {
 		sampleTotal = adjustedSampleTotal
 	}
