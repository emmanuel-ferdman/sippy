--- conflicted
+++ resolved
@@ -234,13 +234,7 @@
 
 	for _, view := range views {
 		if view.Metrics.Enabled || view.RegressionTracking.Enabled {
-<<<<<<< HEAD
-			err := UpdateComponentReadinessTrackingForView(client, prowURL, gcsBucket, cacheOptions, view, releases, maintainRegressionTables, true)
-=======
-			err := updateComponentReadinessTrackingForView(ctx, client, prowURL, gcsBucket, cacheOptions, view,
-				releases, maintainRegressionTables)
-			log.WithError(err).Error("error")
->>>>>>> d38a0d0d
+			err := UpdateComponentReadinessTrackingForView(ctx, client, prowURL, gcsBucket, cacheOptions, view, releases, maintainRegressionTables, true)
 			if err != nil {
 				log.WithError(err).Error("error")
 				log.WithError(err).WithField("view", view.Name).Error("error refreshing metrics/regressions for view")
@@ -252,12 +246,7 @@
 
 // UpdateCompnentReadinessTrackingForView queries the report for the given view, and then updates metrics,
 // regression tracking, or both, depending on view configuration.
-<<<<<<< HEAD
-func UpdateComponentReadinessTrackingForView(client *bqclient.Client, prowURL, gcsBucket string, cacheOptions cache.RequestOptions, view crtype.View, releases []v1.Release, maintainRegressionTables, publishMetrics bool) error {
-=======
-func updateComponentReadinessTrackingForView(ctx context.Context, client *bqclient.Client, prowURL, gcsBucket string,
-	cacheOptions cache.RequestOptions, view crtype.View, releases []v1.Release, maintainRegressionTables bool) error {
->>>>>>> d38a0d0d
+func UpdateComponentReadinessTrackingForView(ctx context.Context, client *bqclient.Client, prowURL, gcsBucket string, cacheOptions cache.RequestOptions, view crtype.View, releases []v1.Release, maintainRegressionTables, publishMetrics bool) error {
 
 	logger := log.WithField("view", view.Name)
 	logger.Info("generating report for view")
